--- conflicted
+++ resolved
@@ -1,17 +1,17 @@
 /*
-    Copyright 2021 Volt Contributors
-
-    Licensed under the Apache License, Version 2.0 (the "License");
-    you may not use this file except in compliance with the License.
-    You may obtain a copy of the License at
-
-        http://www.apache.org/licenses/LICENSE-2.0
-
-    Unless required by applicable law or agreed to in writing, software
-    distributed under the License is distributed on an "AS IS" BASIS,
-    WITHOUT WARRANTIES OR CONDITIONS OF ANY KIND, either express or implied.
-    See the License for the specific language governing permissions and
-    limitations under the License.
+Copyright 2021 Volt Contributors
+
+Licensed under the Apache License, Version 2.0 (the "License");
+you may not use this file except in compliance with the License.
+You may obtain a copy of the License at
+
+http://www.apache.org/licenses/LICENSE-2.0
+
+Unless required by applicable law or agreed to in writing, software
+distributed under the License is distributed on an "AS IS" BASIS,
+WITHOUT WARRANTIES OR CONDITIONS OF ANY KIND, either express or implied.
+See the License for the specific language governing permissions and
+limitations under the License.
 */
 
 //! Add a package to the dependencies for your project.
@@ -19,11 +19,7 @@
 use crate::{
     core::model::lock_file::{DependencyID, DependencyLock, LockFile},
     core::utils::voltapi::VoltPackage,
-<<<<<<< HEAD
     core::utils::{constants::PROGRESS_CHARS, install_package, npm, print_elapsed, State},
-=======
-    core::utils::{constants::PROGRESS_CHARS, install_extract_package, npm, print_elapsed, State},
->>>>>>> 8c082c35
     core::utils::{fetch_dep_tree, package::PackageJson},
     core::{command::Command, VERSION},
     App,
@@ -149,11 +145,7 @@
                 if let Some(peer_deps) = &object.peer_dependencies {
                     for dep in peer_deps {
                         if !crate::core::utils::check_peer_dependency(dep) {
-<<<<<<< HEAD
                             println!(
-=======
-                            progress_bar.println(format!(
->>>>>>> 8c082c35
                                 "{}{} {} has unmet peer dependency {}",
                                 "warn".bright_yellow(),
                                 ":",
@@ -230,21 +222,7 @@
 
         dependencies
             .into_iter()
-<<<<<<< HEAD
             .map(|v| install_package(&app, v, State {}))
-=======
-            .map(|v| {
-                let client_clone = client.clone();
-
-                install_extract_package(
-                    &app,
-                    v,
-                    State {
-                        http_client: client_clone,
-                    },
-                )
-            })
->>>>>>> 8c082c35
             .collect::<FuturesUnordered<_>>()
             .inspect(|_| progress_bar.inc(1))
             .try_collect::<()>()
