/*
 *
 *    Copyright 2021 Volt Contributors
 *
 *    Licensed under the Apache License, Version 2.0 (the "License");
 *    you may not use this file except in compliance with the License.
 *    You may obtain a copy of the License at
 *
 *        http://www.apache.org/licenses/LICENSE-2.0
 *
 *    Unless required by applicable law or agreed to in writing, software
 *    distributed under the License is distributed on an "AS IS" BASIS,
 *    WITHOUT WARRANTIES OR CONDITIONS OF ANY KIND, either express or implied.
 *    See the License for the specific language governing permissions and
 *    limitations under the License.
 */

mod commands;
mod core;

<<<<<<< HEAD
use crate::commands::node::*;

use crate::commands::add::*;
use crate::commands::node::*;
=======
use crate::commands::{add::*, node::*};
>>>>>>> 34267f84
use crate::core::{command::Command, utils::app::App};

use clap::{Arg, ArgMatches};
use colored::Colorize;
use commands::login::Login;
use commands::search::Search;
use commands::{clean::Clean, clone::Clone, discord::Discord, init::Init};
use tracing::{self, Level};
use tracing_subscriber::filter::EnvFilter;

use std::str::FromStr;
use std::{sync::Arc, time::Instant};

pub async fn map_subcommand(matches: ArgMatches) -> miette::Result<()> {
    match matches.subcommand() {
        Some(("add", args)) => {
            let app = Arc::new(App::initialize(args)?);
            Add::exec(app).await
        }
        Some(("clone", args)) => {
            let app = Arc::new(App::initialize(args)?);
            Clone::exec(app).await
        }
        Some(("init", args)) => {
            let app = Arc::new(App::initialize(args)?);
            Init::exec(app).await
        }
        Some(("clean", args)) => {
            let app = Arc::new(App::initialize(args)?);
            Clean::exec(app).await
        }
        Some(("discord", args)) => {
            let app = Arc::new(App::initialize(args)?);
            Discord::exec(app).await
        }
        Some(("search", args)) => {
            let app = Arc::new(App::initialize(args)?);
            Search::exec(app).await
        }
        Some(("login", args)) => {
            let app = Arc::new(App::initialize(args)?);
            Login::exec(app).await
        }
        Some(("node", args)) => Node::download(args).await,
        _ => Ok(()),
    }
}

#[tokio::main]
async fn main() -> miette::Result<()> {
    tracing_subscriber::fmt()
        .with_max_level(Level::TRACE)
        .with_env_filter(
            EnvFilter::try_from_default_env()
                .unwrap_or_else(|_| EnvFilter::from_str("volt=info").unwrap()),
        )
        .without_time()
        .init();

    let start = Instant::now();
    let volt_help = format!(
        r#"{} {}

Usage: {} [{}] [{}]

Displays help information.

Commands:
  {} add
  {} audit
  {} cache
  {} check
  {} clean"#,
        "volt".bright_green().bold(),
        "1.0.0",
        "volt".bright_green().bold(),
        "command".bright_cyan(),
        "flags".bright_blue(),
        "-".bright_magenta(),
        "-".bright_magenta(),
        "-".bright_magenta(),
        "-".bright_magenta(),
        "-".bright_magenta()
    );

    let add_usage = format!(
        "{} add {}",
        "volt".bright_green().bold(),
        "<package-name>".bright_blue()
    );

    let init_usage = format!(
        "{} init {}",
        "volt".bright_green().bold(),
        "[flags]".bright_blue(),
    );

    let clean_usage = format!(
        "{} clean {}",
        "volt".bright_green().bold(),
        "[flags]".bright_blue(),
    );

    let clone_usage = format!(
        "{} clone {}",
        "volt".bright_green().bold(),
        "[flags]".bright_blue(),
    );

    let search_usage = format!(
        "{} search {} {}",
        "volt".bright_green().bold(),
        "<query>".bright_cyan().bold(),
        "[flags]".bright_blue(),
    );

    let login_usage = format!(
        "{} login {}",
        "volt".bright_green().bold(),
        "[flags]".bright_blue(),
    );

    let discord_usage = format!("{} discord", "volt".bright_green().bold());

    let compress_usage = format!(
        "{} compress {}",
        "volt".bright_green().bold(),
        "[flags]".bright_blue(),
    );

    let app = clap::App::new("volt")
        .version("1.0.0")
        .author("XtremeDevX <xtremedevx@gmail.com>")
        .about("Manage your NPM packages")
        .override_help(volt_help.as_str())
        .arg(Arg::new("version").short('v').long("version"))
        .subcommand(
            clap::App::new("add")
                .about("Add a package to the dependencies for your project.")
                .override_usage(add_usage.as_str())
                .arg(
                    Arg::new("package-names")
                        .about("Packages to add to the dependencies for your project.")
                        .multiple_values(true)
                        .required(true),
                ),
        )
        .subcommand(
            clap::App::new("clone")
                .about("Clone a project and install dependencies.")
                .override_usage(clone_usage.as_str())
                .arg(
                    Arg::new("repository")
                        .about("Url of the repository to clone.")
                        .multiple_values(true)
                        .required(true),
                ),
        )
        .subcommand(
            clap::App::new("init")
                .about("Interactively create and edit your package.json file.")
                .override_usage(init_usage.as_str())
                .arg(Arg::new("yes").short('y').about("Use default options")),
        )
        .subcommand(
<<<<<<< HEAD
            clap::App::new("compress")
                .about("Interactively create and edit your package.json file.")
                .override_usage(compress_usage.as_str()),
        )
        .subcommand(
            clap::App::new("node")
                .about("Manage node versions")
                .subcommand(
                    clap::App::new("use")
                        .about("Switch current node version")
                        .arg(Arg::new("version").about("version to use")),
                )
                .subcommand(
                    clap::App::new("remove")
                        .about("Uninstall a specified version of node")
                        .arg(
                            Arg::new("versions")
                                .multiple_values(true)
                                .about("version to remove"),
                        ),
                )
                .subcommand(
                    clap::App::new("install")
                        .about("Install one or more versions of node")
                        .arg(
                            Arg::new("versions")
                                .multiple_values(true)
                                .about("version to install"),
                        ),
=======
            clap::App::new("clean")
                .about("Clean node_modules and reduce its size.")
                .override_usage(clean_usage.as_str())
                .arg(
                    Arg::new("remove-licenses")
                        .long("remove-licenses")
                        .about("Remove licenses and default files"),
>>>>>>> 34267f84
                ),
        )
        .subcommand(
            clap::App::new("node")
                .about("Manage node versions")
                .subcommand(
                    clap::App::new("use")
                        .about("Switch current node version")
                        .arg(Arg::new("version").about("version to use")),
                )
                .subcommand(
                    clap::App::new("remove")
                        .about("Uninstall a specified version of node")
                        .arg(
                            Arg::new("versions")
                                .multiple_values(true)
                                .about("version to remove"),
                        ),
                )
                .subcommand(
                    clap::App::new("install")
                        .about("Install one or more versions of node")
                        .arg(
                            Arg::new("versions")
                                .multiple_values(true)
                                .about("version to install"),
                        ),
                ),
        )
        .subcommand(
            clap::App::new("discord")
                .about("Join the official volt discord server.")
                .override_usage(discord_usage.as_str()),
        )
        .subcommand(
            clap::App::new("search")
                .about("Search for a package.")
                .override_usage(search_usage.as_str())
                .arg(
                    Arg::new("query")
                        .about("The search query string")
                        .required(true),
                ),
        )
        .subcommand(
            clap::App::new("login")
                .about("Login to the npm registry.")
                .override_help("hi")
                .override_usage(login_usage.as_str()),
        );

    let matches = app.get_matches();

    map_subcommand(matches).await?;

    println!("Finished in {:.2}s", start.elapsed().as_secs_f32());

    Ok(())
}<|MERGE_RESOLUTION|>--- conflicted
+++ resolved
@@ -18,14 +18,10 @@
 mod commands;
 mod core;
 
-<<<<<<< HEAD
 use crate::commands::node::*;
 
 use crate::commands::add::*;
 use crate::commands::node::*;
-=======
-use crate::commands::{add::*, node::*};
->>>>>>> 34267f84
 use crate::core::{command::Command, utils::app::App};
 
 use clap::{Arg, ArgMatches};
@@ -191,7 +187,6 @@
                 .arg(Arg::new("yes").short('y').about("Use default options")),
         )
         .subcommand(
-<<<<<<< HEAD
             clap::App::new("compress")
                 .about("Interactively create and edit your package.json file.")
                 .override_usage(compress_usage.as_str()),
@@ -221,15 +216,6 @@
                                 .multiple_values(true)
                                 .about("version to install"),
                         ),
-=======
-            clap::App::new("clean")
-                .about("Clean node_modules and reduce its size.")
-                .override_usage(clean_usage.as_str())
-                .arg(
-                    Arg::new("remove-licenses")
-                        .long("remove-licenses")
-                        .about("Remove licenses and default files"),
->>>>>>> 34267f84
                 ),
         )
         .subcommand(
