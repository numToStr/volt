/*
Copyright 2021 Volt Contributors
Licensed under the Apache License, Version 2.0 (the "License");
you may not use this file except in compliance with the License.
You may obtain a copy of the License at
    http://www.apache.org/licenses/LICENSE-2.0
Unless required by applicable law or agreed to in writing, software
distributed under the License is distributed on an "AS IS" BASIS,
WITHOUT WARRANTIES OR CONDITIONS OF ANY KIND, either express or implied.
See the License for the specific language governing permissions and
limitations under the License.
*/

//! Compress node_modules into node_modules.pack.

use std::sync::Arc;

use anyhow::Result;
use async_trait::async_trait;
use colored::Colorize;
use volt_core::{app::App, command::Command, VERSION};
use walkdir::WalkDir;

pub struct List;

#[async_trait]
impl Command for List {
    /// Display a help menu for the `volt list` command.
    fn help() -> String {
        format!(
            r#"volt {}
    
List dependency tree from node_modules.
Usage: {} {} {} {}
Options: 
    
  {} {} Output verbose messages on internal operations."#,
            VERSION.bright_green().bold(),
            "volt".bright_green().bold(),
            "clone".bright_purple(),
            "[repository]".white(),
            "[flags]".white(),
            "--verbose".blue(),
            "(-v)".yellow(),
        )
    }

    /// Execute the `volt list` command
    ///
    /// List node_modules into node_modules.pack.
    /// ## Arguments
    /// * `app` - Instance of the command (`Arc<App>`)
    /// ## Examples
    /// ```
    /// // List node_modules into node_modules.pack
    /// // .exec() is an async call so you need to await it
    /// Add.exec(app).await;
    /// ```
    /// ## Returns
    /// * `Result<()>`
    async fn exec(_app: Arc<App>) -> Result<()> {
        let dirs = WalkDir::new("node_modules");

        let dependency_paths: Vec<_> = dirs
            .into_iter()
            .filter_map(Result::ok)
            .filter(|entry| entry.file_type().is_dir() || entry.file_type().is_symlink())
            .collect();

        let mut dependencies: Vec<String> = vec![];

<<<<<<< HEAD
        if dependency_paths.len() <= 1 {
            println!("{}", "No Dependencies Found!".bright_cyan());
=======
        if dependency_paths.len() == 1 {
            println!(
                "{}: packages not found in {}",
                "info".bright_cyan().bold(),
                "node_modules".bright_yellow().bold()
            );
            return Ok(());
        } else if dependency_paths.len() == 0 {
            println!(
                "{}: {} folder not found.",
                "info".bright_cyan().bold(),
                "node_modules".bright_yellow().bold()
            );
>>>>>>> ab761f02
            return Ok(());
        }

        for dep in dependency_paths {
            let dep_path = dep.path().to_str().unwrap();
            let dep_path_split: Vec<&str> = dep_path.split('\\').collect();
            let dep_name: &str = dep_path_split[dep_path_split.len() - 1];
            if dep_name != "node_modules"
                && dep_name != "scripts"
                && !dep_name.starts_with("node_modules")
            {
                dependencies.push(dep_name.to_string());
                println!("{} {}", "-".bright_cyan(), dep_name.bright_blue().bold());
                let dirs = WalkDir::new(format!("node_modules/{}/node_modules", dep_name))
                    .follow_links(true);
                let dependency_paths: Vec<_> = dirs
                    .into_iter()
                    .filter_map(Result::ok)
                    .filter(|entry| entry.file_type().is_dir() || entry.file_type().is_symlink())
                    .collect();

                for dep in dependency_paths {
                    let dep_path = dep.path().to_str().unwrap();
                    let dep_path_split: Vec<&str> = dep_path.split('\\').collect();
                    let dep_name: &str = dep_path_split[dep_path_split.len() - 1];
                    if dep_name != "node_modules"
                        && dep_name != "scripts"
                        && !dep_path.contains("lib")
                        && !dep_path.contains("src")
                        && !dep_path.contains("dist")
                        && !dep_path.contains("test")
                        && !dep_name.starts_with("node_modules")
                    {
                        dependencies.push(dep_name.to_string());
                        for _ in 0..dep_path_split.len() {
                            print!("  ");
                        }
                        println!("{} {}", "-".bright_purple(), dep_name);
                    }
                }
            }
        }

        Ok(())
    }
}<|MERGE_RESOLUTION|>--- conflicted
+++ resolved
@@ -69,24 +69,16 @@
 
         let mut dependencies: Vec<String> = vec![];
 
-<<<<<<< HEAD
-        if dependency_paths.len() <= 1 {
+        if dependency_paths.len() == 1 {
             println!("{}", "No Dependencies Found!".bright_cyan());
-=======
-        if dependency_paths.len() == 1 {
-            println!(
-                "{}: packages not found in {}",
-                "info".bright_cyan().bold(),
-                "node_modules".bright_yellow().bold()
-            );
             return Ok(());
         } else if dependency_paths.len() == 0 {
             println!(
-                "{}: {} folder not found.",
-                "info".bright_cyan().bold(),
-                "node_modules".bright_yellow().bold()
+                "{} {} {}",
+                "Failed to find".bright_cyan(),
+                "node_modules".bright_yellow().bold(),
+                "folder".bright_cyan(),
             );
->>>>>>> ab761f02
             return Ok(());
         }
 
